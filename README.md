--- conflicted
+++ resolved
@@ -39,24 +39,7 @@
 
 That's it, you're good to go. Well, except for one thing...
 
-<<<<<<< HEAD
 The package makes extensive use of [Tensorflow 2.0](https://www.tensorflow.org/tutorials/quickstart/beginner) and the [Keras](https://keras.io/) API. If
 you want to make use of the GPU acceleration provided by Tensorflow, you'll need to 
 follow the [Tensorflow team's guide](https://www.tensorflow.org/install/gpu) for setting that up. If you don't need GPUs
-right now, then great, you _really_ are all set.
-=======
-The package makes extensive use of [Tensorflow 2.0](https://www.tensorflow.org/) and the [Keras](https://keras.io/) API. If
-you want to make use of the GPU acceleration provided by Tensorflow, you'll need to 
-follow the [Tensorflow team's guide](https://www.tensorflow.org/install/gpu) for setting that up. If you don't need GPUs
-right now, then great, you _really_ are all set.
-
-## Known performance issues
-
-This is a pre-release. There's likely to be a few performance issues. Here's a couple that are being worked on:
-
-* The negative sampling `xanthus.datasets.utils.negative_sampling` approach is expensive and can therefore be slow for large datasets.
-* The inference method (`NeuralRecommenderModel.predict`) is currently pretty slow. An alternative is on its way.
-* The training method (`NeuralRecommenderModel.fit`) is a little crude, again, improvements are inbound.
-
-You will likely find other performance issues on very large datasets. Hold tight for some optimizations, it'll get there.
->>>>>>> 503c3a80
+right now, then great, you _really_ are all set.