<<<<<<< HEAD
"""
The MIT License

Copyright (c) 2018-2020 Mark Douthwaite
"""

import pytest

import numpy as np
import pandas as pd

from xanthus.datasets import DatasetEncoder, Dataset


"""
Test with one set of item metadata
Test with one set of user metadata
Test with both user and item metadata
"""


def dataset_inverse_transform(df):
    df = df.drop_duplicates(subset=["user", "item"]).sort_values(by="user")

    dataset = Dataset.from_df(df)

    users, items, ratings = dataset.to_components()

    decoded = dataset.encoder.inverse_transform(
        users=users.flatten(), items=items.flatten()
    )

    users, items = decoded["users"], decoded["items"]
    return users, items, ratings, df


def test_to_arrays_inverse_transform_shape(sample_dataframes):
    """
    Dataset.to_arrays preserves the original shape of the input frame
    (i.e. has the same number of user-item records).
    """

    df, _, _ = sample_dataframes

    users, items, ratings, df = dataset_inverse_transform(df)

    assert users.shape[0] == df.shape[0]
    assert items.shape[0] == df.shape[0]


def test_to_arrays_inverse_transform_mapping(sample_dataframes):
    """
    Dataset.to_arrays preserves the information in the input frame
    (i.e. the user-item mappings remain the same)

    Notes
    -----
    * User-item mappings may not remain in the same order, so we don't test for that.

    """

    df, _, _ = sample_dataframes

    users, items, ratings, df = dataset_inverse_transform(df)

    new = pd.DataFrame(data=np.c_[users, items], columns=["user", "item"])
    new["rating"] = ratings

    for user, group in new.groupby("user"):
        old_group = df[df["user"] == user].sort_values(by="item")
        group = group.sort_values(by="item")
        items = group["item"].values
        old_items = old_group["item"].values

        assert group.shape == old_group.shape
        assert np.all(old_items == items)
        # assert np.allclose(new_ratings, old_ratings)


def test_shared_encoder_interactions_shapes(sample_dataframes):
    """
    Datasets using the same DatasetEncoder produce interactions matrices of the
    same shape.
    """
    interactions, _, _ = sample_dataframes

    encoder = DatasetEncoder()
    encoder.fit(interactions["user"], interactions["item"])

    train_interactions = interactions.iloc[: int(len(interactions) / 2)]
    test_interactions = interactions.iloc[: int(len(interactions) / 2)]

    train_dataset = Dataset.from_df(train_interactions, encoder=encoder)
    test_dataset = Dataset.from_df(test_interactions, encoder=encoder)
    dataset = Dataset.from_df(interactions)

    assert dataset.interactions.shape == train_dataset.interactions.shape
    assert dataset.interactions.shape == test_dataset.interactions.shape


def test_to_arrays_absolute_negative_sample_shapes(sample_dataframes):
    """
    Dataset.to_arrays produces the correct number of negative samples.
    """

    df, _, _ = sample_dataframes
    dataset = Dataset.from_df(df)

    n_users = dataset.users.shape[0]

    users, items, _ = dataset.to_components()

    for i in range(1, 5):
        sampled_users, sampled_items, _ = dataset.to_components(
            negative_samples=i, sampling_mode="absolute"
        )
        assert sampled_users.shape[0] == (i * n_users) + users.shape[0]
        assert sampled_items.shape[0] == (i * n_users) + users.shape[0]


def test_to_arrays_relative_negative_sample_shapes(sample_dataframes):
    """
    Dataset.to_arrays produces the correct number of negative samples.
    """
    #
    # df, _, _ = sample_dataframes
    # dataset = Dataset.from_df(df)
    #
    # n_users = dataset.users.shape[0]
    #
    # users, items, _ = dataset.to_arrays()
    #
    # for i in range(1, 5):
    #     sampled_users, sampled_items, _ = dataset.to_arrays(negative_samples=i,
    #                                                         sampling_mode="absolute")
    #     assert sampled_users.shape[0] == (i * n_users) + users.shape[0]
    #     assert sampled_items.shape[0] == (i * n_users) + users.shape[0]
=======


def test_init_dataset():
    pass
>>>>>>> 7a134ff5
<|MERGE_RESOLUTION|>--- conflicted
+++ resolved
@@ -1,4 +1,3 @@
-<<<<<<< HEAD
 """
 The MIT License
 
@@ -135,10 +134,4 @@
     #     sampled_users, sampled_items, _ = dataset.to_arrays(negative_samples=i,
     #                                                         sampling_mode="absolute")
     #     assert sampled_users.shape[0] == (i * n_users) + users.shape[0]
-    #     assert sampled_items.shape[0] == (i * n_users) + users.shape[0]
-=======
-
-
-def test_init_dataset():
-    pass
->>>>>>> 7a134ff5
+    #     assert sampled_items.shape[0] == (i * n_users) + users.shape[0]